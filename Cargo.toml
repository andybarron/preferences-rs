[package]
name = "preferences"
<<<<<<< HEAD
version = "3.0.0"
=======
version = "2.0.1-dev.0"
>>>>>>> 1b44edf8
authors = ["Andy Barron <AndrewLBarron@gmail.com>"]
edition = "2021"
rust-version = "1.61.0" # syn

description = "Read and write user-specific application data (in stable Rust)"
documentation = "https://docs.rs/preferences"
repository = "https://github.com/AndyBarron/preferences-rs"
readme = "README.md"
keywords = ["preferences", "user", "data", "persistent", "storage"]
categories = ["config"]
license = "MIT-0"

[features]
default = []
security = ["cocoon"]

[dependencies]
app_dirs = { package = "app_dirs2", version = "2.5" }
cocoon = { version = "0.3.2", optional = true }
serde = { version = "^1.0.0", features = ["derive"] }
serde_json = "^1.0.0"<|MERGE_RESOLUTION|>--- conflicted
+++ resolved
@@ -1,10 +1,6 @@
 [package]
 name = "preferences"
-<<<<<<< HEAD
-version = "3.0.0"
-=======
 version = "2.0.1-dev.0"
->>>>>>> 1b44edf8
 authors = ["Andy Barron <AndrewLBarron@gmail.com>"]
 edition = "2021"
 rust-version = "1.61.0" # syn
