[package]
name = "preferences"
version = "3.0.0"
authors = ["Andy Barron <AndrewLBarron@gmail.com>"]
edition = "2021"
rust-version = "1.61.0"

description = "Read and write user-specific application data (in stable Rust)"
documentation = "https://docs.rs/preferences"
repository = "https://github.com/AndyBarron/preferences-rs"
readme = "README.md"
keywords = ["preferences", "user", "data", "persistent", "storage"]
license = "MIT-0"

[features]
default = []
security = ["cocoon"]

[dependencies]
<<<<<<< HEAD
app_dirs = "^1.1.1"
cocoon = { version = "0.3.2", optional = true }
serde = "^1.0.0"
serde_json = "^1.0.0"

[dev-dependencies]
serde_derive = "^1.0.0"
=======
app_dirs = { package = "app_dirs2", version = "2.5" }
serde = { version = "^1.0.0", features = ["derive"] }
serde_json = "^1.0.0"
>>>>>>> 1315825d
<|MERGE_RESOLUTION|>--- conflicted
+++ resolved
@@ -17,16 +17,7 @@
 security = ["cocoon"]
 
 [dependencies]
-<<<<<<< HEAD
-app_dirs = "^1.1.1"
+app_dirs = { package = "app_dirs2", version = "2.5" }
 cocoon = { version = "0.3.2", optional = true }
-serde = "^1.0.0"
-serde_json = "^1.0.0"
-
-[dev-dependencies]
-serde_derive = "^1.0.0"
-=======
-app_dirs = { package = "app_dirs2", version = "2.5" }
 serde = { version = "^1.0.0", features = ["derive"] }
-serde_json = "^1.0.0"
->>>>>>> 1315825d
+serde_json = "^1.0.0"